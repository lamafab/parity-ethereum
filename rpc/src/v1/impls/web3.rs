--- conflicted
+++ resolved
@@ -30,13 +30,7 @@
 impl Web3 for Web3Client {
 	fn client_version(&self, params: Params) -> Result<Value, Error> {
 		match params {
-<<<<<<< HEAD
-			Params::None => Ok(Value::String(version())),
-=======
-			Params::None => {
-				Ok(Value::String(version().to_owned().replace("Parity/", "Parity//"))),
-			}
->>>>>>> 3b3399cc
+			Params::None => Ok(Value::String(version().to_owned().replace("Parity/", "Parity//"))),
 			_ => Err(Error::invalid_params())
 		}
 	}
